--- conflicted
+++ resolved
@@ -36,24 +36,13 @@
         self.write_char(b'"');
     }
 
-<<<<<<< HEAD
-    fn write_digits_from_u64(&mut self, mut num: u64) -> u8 {
-        let digit = (num % 10) as u8;
-        if num > 9 {
-            num /= 10;
-            let length = self.write_digits_from_u64(num) + 1;
-            self.write_char(digit + b'0');
-            return length;
-=======
     fn write_digits_from_u64(&mut self, mut num: u64) {
         let digit = (num % 10) as u8;
         if num > 9 {
             num /= 10;
             self.write_digits_from_u64(num);
->>>>>>> 235c4810
         }
         self.write_char(digit + b'0');
-        1
     }
 
     fn write_number(&mut self, mut num: f64) {
@@ -62,14 +51,10 @@
             self.write_char(b'-');
         }
 
-<<<<<<< HEAD
-        let mut length = self.write_digits_from_u64(num as u64);
-=======
         let start = self.current_index();
 
         self.write_digits_from_u64(num as u64);
 
->>>>>>> 235c4810
         let mut fract = num.fract();
 
         if fract < 1e-16 {

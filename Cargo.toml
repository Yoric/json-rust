[package]
name = "json"
version = "0.10.0"
authors = ["Maciej Hirsz <maciej.hirsz@gmail.com>"]
description = "JSON implementation in Rust"
repository = "https://github.com/maciejhirsz/json-rust"
documentation = "http://terhix.com/doc/json/"
license = "MIT/Apache-2.0"

<<<<<<< HEAD
[dependencies]
simd = { git = "https://github.com/huonw/simd" }
=======
[dev-dependencies]
serde = "*"
serde_json = "*"
serde_macros = "*"
rustc-serialize = "*"
num-traits = "*"
>>>>>>> e266a1bf
<|MERGE_RESOLUTION|>--- conflicted
+++ resolved
@@ -7,14 +7,12 @@
 documentation = "http://terhix.com/doc/json/"
 license = "MIT/Apache-2.0"
 
-<<<<<<< HEAD
 [dependencies]
 simd = { git = "https://github.com/huonw/simd" }
-=======
+
 [dev-dependencies]
 serde = "*"
 serde_json = "*"
 serde_macros = "*"
 rustc-serialize = "*"
-num-traits = "*"
->>>>>>> e266a1bf
+num-traits = "*"